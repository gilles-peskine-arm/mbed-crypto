--- conflicted
+++ resolved
@@ -1145,74 +1145,19 @@
 }
 #endif /* POLARSSL_SSL_PROTO_SSL3 */
 
-<<<<<<< HEAD
-#define MAC_NONE        0
-#define MAC_PLAINTEXT   1
-#define MAC_CIPHERTEXT  2
-
-=======
->>>>>>> 8b9bceca
 #if defined(POLARSSL_ARC4_C) || defined(POLARSSL_CIPHER_NULL_CIPHER) ||     \
     ( defined(POLARSSL_CIPHER_MODE_CBC) &&                                  \
       ( defined(POLARSSL_AES_C) || defined(POLARSSL_CAMELLIA_C) ) )
 #define POLARSSL_SOME_MODES_USE_MAC
 #endif
 
-<<<<<<< HEAD
-/*
- * Is MAC applied on ciphertext, cleartext or not at all?
- */
-#if defined(POLARSSL_SOME_MODES_USE_MAC)
-static char ssl_get_mac_order( ssl_context *ssl,
-                               const ssl_session *session,
-                               cipher_mode_t mode )
-{
-#if defined(POLARSSL_ARC4_C) || defined(POLARSSL_CIPHER_NULL_CIPHER)
-    if( mode == POLARSSL_MODE_STREAM )
-        return( MAC_PLAINTEXT );
-#endif
-
-#if defined(POLARSSL_CIPHER_MODE_CBC) && \
-  ( defined(POLARSSL_AES_C) || defined(POLARSSL_CAMELLIA_C) )
-    if( mode == POLARSSL_MODE_CBC )
-    {
-#if defined(POLARSSL_SSL_ENCRYPT_THEN_MAC)
-        if( session != NULL && session->encrypt_then_mac == SSL_ETM_ENABLED )
-        {
-            SSL_DEBUG_MSG( 3, ( "using encrypt then mac" ) );
-            return( MAC_CIPHERTEXT );
-        }
-#else
-        ((void) ssl);
-        ((void) session);
-#endif
-
-        return( MAC_PLAINTEXT );
-    }
-#else
-    ((void) ssl);
-    ((void) session);
-#endif
-
-    return( MAC_NONE );
-}
-#endif /* POLARSSL_SOME_MODES_USE_MAC */
-
-=======
->>>>>>> 8b9bceca
 /*
  * Encryption/decryption functions
  */
 static int ssl_encrypt_buf( ssl_context *ssl )
 {
-<<<<<<< HEAD
-    const cipher_mode_t mode = cipher_get_cipher_mode(
-                                        &ssl->transform_out->cipher_ctx_enc );
-=======
-    size_t i;
     cipher_mode_t mode;
     int auth_done = 0;
->>>>>>> 8b9bceca
 
     SSL_DEBUG_MSG( 2, ( "=> encrypt buf" ) );
 
@@ -1228,16 +1173,12 @@
      * Add MAC before if needed
      */
 #if defined(POLARSSL_SOME_MODES_USE_MAC)
-<<<<<<< HEAD
-    if( ssl_get_mac_order( ssl, ssl->session_out, mode ) == MAC_PLAINTEXT )
-=======
     if( mode == POLARSSL_MODE_STREAM ||
         ( mode == POLARSSL_MODE_CBC
 #if defined(POLARSSL_SSL_ENCRYPT_THEN_MAC)
           && ssl->session_out->encrypt_then_mac == SSL_ETM_DISABLED
 #endif
         ) )
->>>>>>> 8b9bceca
     {
 #if defined(POLARSSL_SSL_PROTO_SSL3)
         if( ssl->minor_ver == SSL_MINOR_VERSION_0 )
@@ -1477,11 +1418,7 @@
 #endif
 
 #if defined(POLARSSL_SSL_ENCRYPT_THEN_MAC)
-<<<<<<< HEAD
-        if( ssl_get_mac_order( ssl, ssl->session_out, mode ) == MAC_CIPHERTEXT )
-=======
         if( auth_done == 0 )
->>>>>>> 8b9bceca
         {
             /*
              * MAC(MAC_write_key, seq_num +
@@ -1493,11 +1430,8 @@
              */
             unsigned char pseudo_hdr[13];
 
-<<<<<<< HEAD
-=======
             SSL_DEBUG_MSG( 3, ( "using encrypt then mac" ) );
 
->>>>>>> 8b9bceca
             memcpy( pseudo_hdr +  0, ssl->out_ctr, 8 );
             memcpy( pseudo_hdr +  8, ssl->out_hdr, 3 );
             pseudo_hdr[11] = (unsigned char)( ( ssl->out_msglen >> 8 ) & 0xFF );
@@ -1513,10 +1447,7 @@
             md_hmac_reset( &ssl->transform_out->md_ctx_enc );
 
             ssl->out_msglen += ssl->transform_out->maclen;
-<<<<<<< HEAD
-=======
             auth_done++;
->>>>>>> 8b9bceca
         }
 #endif /* POLARSSL_SSL_ENCRYPT_THEN_MAC */
     }
@@ -1528,8 +1459,6 @@
         return( POLARSSL_ERR_SSL_INTERNAL_ERROR );
     }
 
-<<<<<<< HEAD
-=======
     /* Make extra sure authentication was performed, exactly once */
     if( auth_done != 1 )
     {
@@ -1537,18 +1466,6 @@
         return( POLARSSL_ERR_SSL_INTERNAL_ERROR );
     }
 
-    for( i = 8; i > 0; i-- )
-        if( ++ssl->out_ctr[i - 1] != 0 )
-            break;
-
-    /* The loops goes to its end iff the counter is wrapping */
-    if( i == 0 )
-    {
-        SSL_DEBUG_MSG( 1, ( "outgoing message counter would wrap" ) );
-        return( POLARSSL_ERR_SSL_COUNTER_WRAPPING );
-    }
-
->>>>>>> 8b9bceca
     SSL_DEBUG_MSG( 2, ( "<= encrypt buf" ) );
 
     return( 0 );
@@ -1559,13 +1476,8 @@
 static int ssl_decrypt_buf( ssl_context *ssl )
 {
     size_t i;
-<<<<<<< HEAD
-    const cipher_mode_t mode = cipher_get_cipher_mode(
-                                        &ssl->transform_in->cipher_ctx_dec );
-=======
     cipher_mode_t mode;
     int auth_done = 0;
->>>>>>> 8b9bceca
 #if defined(POLARSSL_SOME_MODES_USE_MAC)
     size_t padlen = 0, correct = 1;
 #endif
@@ -1726,20 +1638,13 @@
          * Authenticate before decrypt if enabled
          */
 #if defined(POLARSSL_SSL_ENCRYPT_THEN_MAC)
-<<<<<<< HEAD
-        if( ssl_get_mac_order( ssl, ssl->session_in, mode ) == MAC_CIPHERTEXT )
-=======
         if( ssl->session_in->encrypt_then_mac == SSL_ETM_ENABLED )
->>>>>>> 8b9bceca
         {
             unsigned char computed_mac[POLARSSL_SSL_MAX_MAC_SIZE];
             unsigned char pseudo_hdr[13];
 
-<<<<<<< HEAD
-=======
             SSL_DEBUG_MSG( 3, ( "using encrypt then mac" ) );
 
->>>>>>> 8b9bceca
             dec_msglen -= ssl->transform_in->maclen;
             ssl->in_msglen -= ssl->transform_in->maclen;
 
@@ -1768,10 +1673,7 @@
 
                 return( POLARSSL_ERR_SSL_INVALID_MAC );
             }
-<<<<<<< HEAD
-=======
             auth_done++;
->>>>>>> 8b9bceca
         }
 #endif /* POLARSSL_SSL_ENCRYPT_THEN_MAC */
 
@@ -1830,11 +1732,7 @@
         padlen = 1 + ssl->in_msg[ssl->in_msglen - 1];
 
         if( ssl->in_msglen < ssl->transform_in->maclen + padlen &&
-<<<<<<< HEAD
-            ssl_get_mac_order( ssl, ssl->session_in, mode ) == MAC_PLAINTEXT )
-=======
             auth_done == 0 )
->>>>>>> 8b9bceca
         {
 #if defined(POLARSSL_SSL_DEBUG_ALL)
             SSL_DEBUG_MSG( 1, ( "msglen (%d) < maclen (%d) + padlen (%d)",
@@ -1926,15 +1824,8 @@
      * Authenticate if not done yet.
      * Compute the MAC regardless of the padding result (RFC4346, CBCTIME).
      */
-<<<<<<< HEAD
-#if defined(POLARSSL_ARC4_C) || defined(POLARSSL_CIPHER_NULL_CIPHER) ||     \
-    ( defined(POLARSSL_CIPHER_MODE_CBC) &&                                  \
-      ( defined(POLARSSL_AES_C) || defined(POLARSSL_CAMELLIA_C) ) )
-    if( ssl_get_mac_order( ssl, ssl->session_in, mode ) == MAC_PLAINTEXT )
-=======
 #if defined(POLARSSL_SOME_MODES_USE_MAC)
     if( auth_done == 0 )
->>>>>>> 8b9bceca
     {
         unsigned char tmp[POLARSSL_SSL_MAX_MAC_SIZE];
 
@@ -5022,14 +4913,6 @@
     ssl->extended_ms = SSL_EXTENDED_MS_ENABLED;
 #endif
 
-#if defined(POLARSSL_SSL_ENCRYPT_THEN_MAC)
-    ssl->encrypt_then_mac = SSL_ETM_ENABLED;
-#endif
-
-#if defined(POLARSSL_SSL_EXTENDED_MASTER_SECRET)
-    ssl->extended_ms = SSL_EXTENDED_MS_ENABLED;
-#endif
-
 #if defined(POLARSSL_SSL_SESSION_TICKETS)
     ssl->ticket_lifetime = SSL_DEFAULT_TICKET_LIFETIME;
 #endif
@@ -5704,7 +5587,6 @@
     return( 0 );
 }
 
-<<<<<<< HEAD
 int ssl_set_min_version( ssl_context *ssl, int major, int minor )
 {
     if( ssl_check_version( ssl, major, minor ) != 0 )
@@ -5716,8 +5598,6 @@
     return( 0 );
 }
 
-=======
->>>>>>> 8b9bceca
 #if defined(POLARSSL_SSL_FALLBACK_SCSV) && defined(POLARSSL_SSL_CLI_C)
 void ssl_set_fallback( ssl_context *ssl, char fallback )
 {
