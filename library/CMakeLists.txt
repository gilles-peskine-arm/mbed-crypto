option(USE_STATIC_MBEDTLS_LIBRARY "Build mbed TLS static library." ON)
option(USE_SHARED_MBEDTLS_LIBRARY "Build mbed TLS shared library." OFF)
option(LINK_WITH_PTHREAD "Explicitly link mbed TLS library to pthread." OFF)

set(src_crypto
    aes.c
    aesni.c
    arc4.c
    aria.c
    asn1parse.c
    asn1write.c
    base64.c
    bignum.c
    blowfish.c
    camellia.c
    ccm.c
    chacha20.c
    chachapoly.c
    cipher.c
    cipher_wrap.c
    cmac.c
    ctr_drbg.c
    des.c
    dhm.c
    ecdh.c
    ecdsa.c
    ecjpake.c
    ecp.c
    ecp_curves.c
    entropy.c
    entropy_poll.c
    error.c
    gcm.c
    havege.c
    hkdf.c
    hmac_drbg.c
    md.c
    md2.c
    md4.c
    md5.c
    md_wrap.c
    memory_buffer_alloc.c
    nist_kw.c
    oid.c
    padlock.c
    pem.c
    pk.c
    pk_wrap.c
    pkcs12.c
    pkcs5.c
    pkparse.c
    pkwrite.c
    platform.c
    platform_util.c
    poly1305.c
    psa_crypto.c
    psa_crypto_slot_management.c
    psa_crypto_storage.c
    psa_crypto_storage_file.c
    psa_crypto_storage_its.c
    ripemd160.c
    rsa.c
    rsa_internal.c
    sha1.c
    sha256.c
    sha512.c
    threading.c
    timing.c
    version.c
    version_features.c
    xtea.c
)

set(src_x509
    certs.c
    pkcs11.c
    x509.c
    x509_create.c
    x509_crl.c
    x509_crt.c
    x509_csr.c
    x509write_crt.c
    x509write_csr.c
)

set(src_tls
    debug.c
    net_sockets.c
    ssl_cache.c
    ssl_ciphersuites.c
    ssl_cli.c
    ssl_cookie.c
    ssl_srv.c
    ssl_ticket.c
    ssl_tls.c
)

if(CMAKE_COMPILER_IS_GNUCC)
    set(CMAKE_C_FLAGS "${CMAKE_C_FLAGS} -Wmissing-declarations -Wmissing-prototypes")
endif(CMAKE_COMPILER_IS_GNUCC)

if(CMAKE_COMPILER_IS_CLANG)
    set(CMAKE_C_FLAGS "${CMAKE_C_FLAGS} -Wmissing-declarations -Wmissing-prototypes -Wdocumentation -Wno-documentation-deprecated-sync -Wunreachable-code")
endif(CMAKE_COMPILER_IS_CLANG)

if(UNSAFE_BUILD)
    set(CMAKE_C_FLAGS "${CMAKE_C_FLAGS} -Wno-error")
    set(CMAKE_C_FLAGS_ASAN "${CMAKE_C_FLAGS_ASAN} -Wno-error")
    set(CMAKE_C_FLAGS_ASANDBG "${CMAKE_C_FLAGS_ASANDBG} -Wno-error")
endif(UNSAFE_BUILD)

if(WIN32)
    set(libs ${libs} ws2_32)
endif(WIN32)

if(${CMAKE_SYSTEM_NAME} MATCHES "Darwin")
    SET(CMAKE_C_ARCHIVE_CREATE   "<CMAKE_AR> Scr <TARGET> <LINK_FLAGS> <OBJECTS>")
    SET(CMAKE_CXX_ARCHIVE_CREATE "<CMAKE_AR> Scr <TARGET> <LINK_FLAGS> <OBJECTS>")
    SET(CMAKE_C_ARCHIVE_FINISH   "<CMAKE_RANLIB> -no_warning_for_no_symbols -c <TARGET>")
    SET(CMAKE_CXX_ARCHIVE_FINISH "<CMAKE_RANLIB> -no_warning_for_no_symbols -c <TARGET>")
endif()

if(HAIKU)
    set(libs ${libs} network)
endif(HAIKU)

if(USE_PKCS11_HELPER_LIBRARY)
    set(libs ${libs} pkcs11-helper)
endif(USE_PKCS11_HELPER_LIBRARY)

if(ENABLE_ZLIB_SUPPORT)
    set(libs ${libs} ${ZLIB_LIBRARIES})
endif(ENABLE_ZLIB_SUPPORT)

if(LINK_WITH_PTHREAD)
    set(libs ${libs} pthread)
endif()

if (NOT USE_STATIC_MBEDTLS_LIBRARY AND NOT USE_SHARED_MBEDTLS_LIBRARY)
    message(FATAL_ERROR "Need to choose static or shared mbedtls build!")
endif(NOT USE_STATIC_MBEDTLS_LIBRARY AND NOT USE_SHARED_MBEDTLS_LIBRARY)

if(USE_STATIC_MBEDTLS_LIBRARY AND USE_SHARED_MBEDTLS_LIBRARY)
    set(mbedtls_static_target "mbedtls_static")
    set(mbedx509_static_target "mbedx509_static")
    set(mbedcrypto_static_target "mbedcrypto_static")
elseif(USE_STATIC_MBEDTLS_LIBRARY)
    set(mbedtls_static_target "mbedtls")
    set(mbedx509_static_target "mbedx509")
    set(mbedcrypto_static_target "mbedcrypto")
endif()

if(USE_STATIC_MBEDTLS_LIBRARY)
<<<<<<< HEAD
    add_library(${mbedcrypto_static_target} STATIC ${src_crypto})
    set_target_properties(${mbedcrypto_static_target} PROPERTIES OUTPUT_NAME mbedcrypto)
    target_link_libraries(${mbedcrypto_static_target} ${libs})
    target_include_directories(${mbedcrypto_static_target}
        PUBLIC ${CMAKE_SOURCE_DIR}/include/
        PUBLIC ${CMAKE_SOURCE_DIR}/crypto/include/)

    if(USE_CRYPTO_SUBMODULE)
        install(TARGETS ${mbedcrypto_static_target}
                DESTINATION ${LIB_INSTALL_DIR}
                PERMISSIONS OWNER_READ OWNER_WRITE OWNER_EXECUTE GROUP_READ GROUP_EXECUTE WORLD_READ WORLD_EXECUTE)
    else()
        add_library(${mbedx509_static_target} STATIC ${src_x509})
        set_target_properties(${mbedx509_static_target} PROPERTIES OUTPUT_NAME mbedx509)
        target_link_libraries(${mbedx509_static_target} ${libs} ${mbedcrypto_static_target})

        add_library(${mbedtls_static_target} STATIC ${src_tls})
        set_target_properties(${mbedtls_static_target} PROPERTIES OUTPUT_NAME mbedtls)
        target_link_libraries(${mbedtls_static_target} ${libs} ${mbedx509_static_target})

=======
    if(NOT USE_CRYPTO_SUBMODULE)
        add_library(${mbedcrypto_static_target} STATIC ${src_crypto})
        set_target_properties(${mbedcrypto_static_target} PROPERTIES OUTPUT_NAME mbedcrypto)
        target_link_libraries(${mbedcrypto_static_target} ${libs})
        target_include_directories(${mbedcrypto_static_target} PUBLIC ${CMAKE_SOURCE_DIR}/include/)
    endif()

    add_library(${mbedx509_static_target} STATIC ${src_x509})
    set_target_properties(${mbedx509_static_target} PROPERTIES OUTPUT_NAME mbedx509)
    target_link_libraries(${mbedx509_static_target} ${libs} ${mbedcrypto_static_target})
    target_include_directories(${mbedx509_static_target}
        PUBLIC ${CMAKE_SOURCE_DIR}/include/
        PUBLIC ${CMAKE_SOURCE_DIR}/crypto/include/)

    add_library(${mbedtls_static_target} STATIC ${src_tls})
    set_target_properties(${mbedtls_static_target} PROPERTIES OUTPUT_NAME mbedtls)
    target_link_libraries(${mbedtls_static_target} ${libs} ${mbedx509_static_target})
    target_include_directories(${mbedtls_static_target}
        PUBLIC ${CMAKE_SOURCE_DIR}/include/
        PUBLIC ${CMAKE_SOURCE_DIR}/crypto/include/
        )

    if(USE_CRYPTO_SUBMODULE)
        install(TARGETS ${mbedtls_static_target} ${mbedx509_static_target}
                DESTINATION ${LIB_INSTALL_DIR}
                PERMISSIONS OWNER_READ OWNER_WRITE OWNER_EXECUTE GROUP_READ GROUP_EXECUTE WORLD_READ WORLD_EXECUTE)
    else()
>>>>>>> eb508712
        install(TARGETS ${mbedtls_static_target} ${mbedx509_static_target} ${mbedcrypto_static_target}
                DESTINATION ${LIB_INSTALL_DIR}
                PERMISSIONS OWNER_READ OWNER_WRITE OWNER_EXECUTE GROUP_READ GROUP_EXECUTE WORLD_READ WORLD_EXECUTE)
    endif()
endif(USE_STATIC_MBEDTLS_LIBRARY)

if(USE_SHARED_MBEDTLS_LIBRARY)
<<<<<<< HEAD
    add_library(mbedcrypto SHARED ${src_crypto})
    set_target_properties(mbedcrypto PROPERTIES VERSION 2.14.0 SOVERSION 3)
    target_link_libraries(mbedcrypto ${libs})
    target_include_directories(mbedcrypto
=======
    if(NOT USE_CRYPTO_SUBMODULE)
        add_library(mbedcrypto SHARED ${src_crypto})
        set_target_properties(mbedcrypto PROPERTIES VERSION 2.16.0 SOVERSION 3)
        target_link_libraries(mbedcrypto ${libs})
        target_include_directories(mbedcrypto PUBLIC ${CMAKE_SOURCE_DIR}/include/)
    endif()

    add_library(mbedx509 SHARED ${src_x509})
    set_target_properties(mbedx509 PROPERTIES VERSION 2.16.0 SOVERSION 0)
    target_link_libraries(mbedx509 ${libs} mbedcrypto)
    target_include_directories(mbedx509
        PUBLIC ${CMAKE_SOURCE_DIR}/include/
        PUBLIC ${CMAKE_SOURCE_DIR}/crypto/include/)

    add_library(mbedtls SHARED ${src_tls})
    set_target_properties(mbedtls PROPERTIES VERSION 2.16.0 SOVERSION 12)
    target_link_libraries(mbedtls ${libs} mbedx509)
    target_include_directories(mbedtls
>>>>>>> eb508712
        PUBLIC ${CMAKE_SOURCE_DIR}/include/
        PUBLIC ${CMAKE_SOURCE_DIR}/crypto/include/)

    if(USE_CRYPTO_SUBMODULE)
<<<<<<< HEAD
        install(TARGETS mbedcrypto
                DESTINATION ${LIB_INSTALL_DIR}
                PERMISSIONS OWNER_READ OWNER_WRITE OWNER_EXECUTE GROUP_READ GROUP_EXECUTE WORLD_READ WORLD_EXECUTE)
    else()
        add_library(mbedx509 SHARED ${src_x509})
        set_target_properties(mbedx509 PROPERTIES VERSION 2.14.0 SOVERSION 0)
        target_link_libraries(mbedx509 ${libs} mbedcrypto)

        add_library(mbedtls SHARED ${src_tls})
        set_target_properties(mbedtls PROPERTIES VERSION 2.14.0 SOVERSION 12)
        target_link_libraries(mbedtls ${libs} mbedx509)

=======
        install(TARGETS mbedtls mbedx509
                DESTINATION ${LIB_INSTALL_DIR}
                PERMISSIONS OWNER_READ OWNER_WRITE OWNER_EXECUTE GROUP_READ GROUP_EXECUTE WORLD_READ WORLD_EXECUTE)
    else()
>>>>>>> eb508712
        install(TARGETS mbedtls mbedx509 mbedcrypto
                DESTINATION ${LIB_INSTALL_DIR}
                PERMISSIONS OWNER_READ OWNER_WRITE OWNER_EXECUTE GROUP_READ GROUP_EXECUTE WORLD_READ WORLD_EXECUTE)
    endif()
endif(USE_SHARED_MBEDTLS_LIBRARY)

if(USE_CRYPTO_SUBMODULE)
<<<<<<< HEAD
    add_custom_target(crypto_lib DEPENDS mbedcrypto)
    if(USE_STATIC_MBEDTLS_LIBRARY AND USE_SHARED_MBEDTLS_LIBRARY)
        add_dependencies(crypto_lib mbedcrypto_static)
=======
    add_custom_target(lib DEPENDS mbedx509 mbedtls)
    if(USE_STATIC_MBEDTLS_LIBRARY AND USE_SHARED_MBEDTLS_LIBRARY)
        add_dependencies(lib mbedx509_static mbedtls_static)
>>>>>>> eb508712
    endif()
else()
    add_custom_target(lib DEPENDS mbedcrypto mbedx509 mbedtls)
    if(USE_STATIC_MBEDTLS_LIBRARY AND USE_SHARED_MBEDTLS_LIBRARY)
        add_dependencies(lib mbedcrypto_static mbedx509_static mbedtls_static)
    endif()
endif()<|MERGE_RESOLUTION|>--- conflicted
+++ resolved
@@ -151,7 +151,6 @@
 endif()
 
 if(USE_STATIC_MBEDTLS_LIBRARY)
-<<<<<<< HEAD
     add_library(${mbedcrypto_static_target} STATIC ${src_crypto})
     set_target_properties(${mbedcrypto_static_target} PROPERTIES OUTPUT_NAME mbedcrypto)
     target_link_libraries(${mbedcrypto_static_target} ${libs})
@@ -172,90 +171,33 @@
         set_target_properties(${mbedtls_static_target} PROPERTIES OUTPUT_NAME mbedtls)
         target_link_libraries(${mbedtls_static_target} ${libs} ${mbedx509_static_target})
 
-=======
-    if(NOT USE_CRYPTO_SUBMODULE)
-        add_library(${mbedcrypto_static_target} STATIC ${src_crypto})
-        set_target_properties(${mbedcrypto_static_target} PROPERTIES OUTPUT_NAME mbedcrypto)
-        target_link_libraries(${mbedcrypto_static_target} ${libs})
-        target_include_directories(${mbedcrypto_static_target} PUBLIC ${CMAKE_SOURCE_DIR}/include/)
-    endif()
-
-    add_library(${mbedx509_static_target} STATIC ${src_x509})
-    set_target_properties(${mbedx509_static_target} PROPERTIES OUTPUT_NAME mbedx509)
-    target_link_libraries(${mbedx509_static_target} ${libs} ${mbedcrypto_static_target})
-    target_include_directories(${mbedx509_static_target}
+        install(TARGETS ${mbedtls_static_target} ${mbedx509_static_target} ${mbedcrypto_static_target}
+                DESTINATION ${LIB_INSTALL_DIR}
+                PERMISSIONS OWNER_READ OWNER_WRITE OWNER_EXECUTE GROUP_READ GROUP_EXECUTE WORLD_READ WORLD_EXECUTE)
+    endif()
+endif(USE_STATIC_MBEDTLS_LIBRARY)
+
+if(USE_SHARED_MBEDTLS_LIBRARY)
+    add_library(mbedcrypto SHARED ${src_crypto})
+    set_target_properties(mbedcrypto PROPERTIES VERSION 2.16.0 SOVERSION 3)
+    target_link_libraries(mbedcrypto ${libs})
+    target_include_directories(mbedcrypto
         PUBLIC ${CMAKE_SOURCE_DIR}/include/
         PUBLIC ${CMAKE_SOURCE_DIR}/crypto/include/)
 
-    add_library(${mbedtls_static_target} STATIC ${src_tls})
-    set_target_properties(${mbedtls_static_target} PROPERTIES OUTPUT_NAME mbedtls)
-    target_link_libraries(${mbedtls_static_target} ${libs} ${mbedx509_static_target})
-    target_include_directories(${mbedtls_static_target}
-        PUBLIC ${CMAKE_SOURCE_DIR}/include/
-        PUBLIC ${CMAKE_SOURCE_DIR}/crypto/include/
-        )
-
     if(USE_CRYPTO_SUBMODULE)
-        install(TARGETS ${mbedtls_static_target} ${mbedx509_static_target}
-                DESTINATION ${LIB_INSTALL_DIR}
-                PERMISSIONS OWNER_READ OWNER_WRITE OWNER_EXECUTE GROUP_READ GROUP_EXECUTE WORLD_READ WORLD_EXECUTE)
-    else()
->>>>>>> eb508712
-        install(TARGETS ${mbedtls_static_target} ${mbedx509_static_target} ${mbedcrypto_static_target}
-                DESTINATION ${LIB_INSTALL_DIR}
-                PERMISSIONS OWNER_READ OWNER_WRITE OWNER_EXECUTE GROUP_READ GROUP_EXECUTE WORLD_READ WORLD_EXECUTE)
-    endif()
-endif(USE_STATIC_MBEDTLS_LIBRARY)
-
-if(USE_SHARED_MBEDTLS_LIBRARY)
-<<<<<<< HEAD
-    add_library(mbedcrypto SHARED ${src_crypto})
-    set_target_properties(mbedcrypto PROPERTIES VERSION 2.14.0 SOVERSION 3)
-    target_link_libraries(mbedcrypto ${libs})
-    target_include_directories(mbedcrypto
-=======
-    if(NOT USE_CRYPTO_SUBMODULE)
-        add_library(mbedcrypto SHARED ${src_crypto})
-        set_target_properties(mbedcrypto PROPERTIES VERSION 2.16.0 SOVERSION 3)
-        target_link_libraries(mbedcrypto ${libs})
-        target_include_directories(mbedcrypto PUBLIC ${CMAKE_SOURCE_DIR}/include/)
-    endif()
-
-    add_library(mbedx509 SHARED ${src_x509})
-    set_target_properties(mbedx509 PROPERTIES VERSION 2.16.0 SOVERSION 0)
-    target_link_libraries(mbedx509 ${libs} mbedcrypto)
-    target_include_directories(mbedx509
-        PUBLIC ${CMAKE_SOURCE_DIR}/include/
-        PUBLIC ${CMAKE_SOURCE_DIR}/crypto/include/)
-
-    add_library(mbedtls SHARED ${src_tls})
-    set_target_properties(mbedtls PROPERTIES VERSION 2.16.0 SOVERSION 12)
-    target_link_libraries(mbedtls ${libs} mbedx509)
-    target_include_directories(mbedtls
->>>>>>> eb508712
-        PUBLIC ${CMAKE_SOURCE_DIR}/include/
-        PUBLIC ${CMAKE_SOURCE_DIR}/crypto/include/)
-
-    if(USE_CRYPTO_SUBMODULE)
-<<<<<<< HEAD
         install(TARGETS mbedcrypto
                 DESTINATION ${LIB_INSTALL_DIR}
                 PERMISSIONS OWNER_READ OWNER_WRITE OWNER_EXECUTE GROUP_READ GROUP_EXECUTE WORLD_READ WORLD_EXECUTE)
     else()
         add_library(mbedx509 SHARED ${src_x509})
-        set_target_properties(mbedx509 PROPERTIES VERSION 2.14.0 SOVERSION 0)
+        set_target_properties(mbedx509 PROPERTIES VERSION 2.16.0 SOVERSION 0)
         target_link_libraries(mbedx509 ${libs} mbedcrypto)
 
         add_library(mbedtls SHARED ${src_tls})
-        set_target_properties(mbedtls PROPERTIES VERSION 2.14.0 SOVERSION 12)
+        set_target_properties(mbedtls PROPERTIES VERSION 2.16.0 SOVERSION 12)
         target_link_libraries(mbedtls ${libs} mbedx509)
 
-=======
-        install(TARGETS mbedtls mbedx509
-                DESTINATION ${LIB_INSTALL_DIR}
-                PERMISSIONS OWNER_READ OWNER_WRITE OWNER_EXECUTE GROUP_READ GROUP_EXECUTE WORLD_READ WORLD_EXECUTE)
-    else()
->>>>>>> eb508712
         install(TARGETS mbedtls mbedx509 mbedcrypto
                 DESTINATION ${LIB_INSTALL_DIR}
                 PERMISSIONS OWNER_READ OWNER_WRITE OWNER_EXECUTE GROUP_READ GROUP_EXECUTE WORLD_READ WORLD_EXECUTE)
@@ -263,15 +205,9 @@
 endif(USE_SHARED_MBEDTLS_LIBRARY)
 
 if(USE_CRYPTO_SUBMODULE)
-<<<<<<< HEAD
     add_custom_target(crypto_lib DEPENDS mbedcrypto)
     if(USE_STATIC_MBEDTLS_LIBRARY AND USE_SHARED_MBEDTLS_LIBRARY)
         add_dependencies(crypto_lib mbedcrypto_static)
-=======
-    add_custom_target(lib DEPENDS mbedx509 mbedtls)
-    if(USE_STATIC_MBEDTLS_LIBRARY AND USE_SHARED_MBEDTLS_LIBRARY)
-        add_dependencies(lib mbedx509_static mbedtls_static)
->>>>>>> eb508712
     endif()
 else()
     add_custom_target(lib DEPENDS mbedcrypto mbedx509 mbedtls)
