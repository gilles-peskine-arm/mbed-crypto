--- conflicted
+++ resolved
@@ -122,14 +122,10 @@
         ( return_val = mbedtls_mpi_read_file( &rsa.DQ, 16, f ) ) != 0 ||
         ( return_val = mbedtls_mpi_read_file( &rsa.QP, 16, f ) ) != 0 )
     {
-<<<<<<< HEAD
         exit_val = MBEDTLS_EXIT_FAILURE;
         mbedtls_printf( " failed\n  ! mbedtls_mpi_read_file returned %d\n\n",
                         return_val );
-=======
-        mbedtls_printf( " failed\n  ! mbedtls_mpi_read_file returned %d\n\n", ret );
         fclose( f );
->>>>>>> 124646e4
         goto exit;
     }
 
