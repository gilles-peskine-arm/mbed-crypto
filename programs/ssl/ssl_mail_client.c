--- conflicted
+++ resolved
@@ -711,13 +711,8 @@
         mbedtls_printf( "  > Write username to server: %s", opt.user_name );
         fflush( stdout );
 
-<<<<<<< HEAD
-        n = sizeof( buf );
+        n = sizeof( base );
         ret = mbedtls_base64_encode( base, &n, (const unsigned char *) opt.user_name,
-=======
-        n = sizeof( base );
-        ret = base64_encode( base, &n, (const unsigned char *) opt.user_name,
->>>>>>> fa950c94
                              strlen( opt.user_name ) );
 
         if( ret != 0 ) {
@@ -737,12 +732,8 @@
         mbedtls_printf( "  > Write password to server: %s", opt.user_pwd );
         fflush( stdout );
 
-<<<<<<< HEAD
+        n = sizeof( base );
         ret = mbedtls_base64_encode( base, &n, (const unsigned char *) opt.user_pwd,
-=======
-        n = sizeof( base );
-        ret = base64_encode( base, &n, (const unsigned char *) opt.user_pwd,
->>>>>>> fa950c94
                              strlen( opt.user_pwd ) );
 
         if( ret != 0 ) {
