--- conflicted
+++ resolved
@@ -2447,8 +2447,6 @@
 
     PSA_ASSERT( psa_crypto_init( ) );
 
-<<<<<<< HEAD
-=======
     if( ! exercise_mac_setup( key_type, key->x, key->len, alg,
                               &operation, &status ) )
         goto exit;
@@ -2491,7 +2489,6 @@
         0x2c, 0xf9, 0x18, 0xca, 0x59, 0x7e, 0x5d, 0xf6 };
 
     PSA_ASSERT( psa_crypto_init( ) );
->>>>>>> c70a3c76
     PSA_ASSERT( psa_allocate_key( &handle ) );
     psa_key_policy_set_usage( &policy,
                               PSA_KEY_USAGE_SIGN | PSA_KEY_USAGE_VERIFY,
@@ -2747,16 +2744,10 @@
 
     PSA_ASSERT( psa_crypto_init( ) );
 
-<<<<<<< HEAD
-    PSA_ASSERT( psa_allocate_key( &handle ) );
-    psa_key_policy_set_usage( &policy, PSA_KEY_USAGE_ENCRYPT, alg );
-    PSA_ASSERT( psa_set_key_policy( handle, &policy ) );
-=======
     if( ! exercise_cipher_setup( key_type, key->x, key->len, alg,
                                  &operation, &status ) )
         goto exit;
     TEST_EQUAL( status, expected_status );
->>>>>>> c70a3c76
 
     /* The operation object should be reusable. */
 #if defined(KNOWN_SUPPORTED_CIPHER_ALG)
